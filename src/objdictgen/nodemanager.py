# -*- coding: utf-8 -*-
#
#    This file is based on objdictgen from CanFestival
#
#    Copyright (C) 2022-2023  Svein Seldal, Laerdal Medical AS
#    Copyright (C): Edouard TISSERANT, Francis DUPIN and Laurent BESSARD
#
#    This library is free software; you can redistribute it and/or
#    modify it under the terms of the GNU Lesser General Public
#    License as published by the Free Software Foundation; either
#    version 2.1 of the License, or (at your option) any later version.
#
#    This library is distributed in the hope that it will be useful,
#    but WITHOUT ANY WARRANTY; without even the implied warranty of
#    MERCHANTABILITY or FITNESS FOR A PARTICULAR PURPOSE.  See the GNU
#    Lesser General Public License for more details.
#
#    You should have received a copy of the GNU Lesser General Public
#    License along with this library; if not, write to the Free Software
#    Foundation, Inc., 51 Franklin Street, Fifth Floor, Boston, MA  02110-1301
#    USA

from __future__ import absolute_import
from builtins import object
from builtins import range

import os
import re
import codecs
import logging
import colorama

from objdictgen.node import Node, Find, ImportProfile, BE_to_LE, LE_to_BE
from objdictgen import maps
from objdictgen.maps import OD, MAPPING_DICTIONARY

log = logging.getLogger('objdictgen')

Fore = colorama.Fore
Style = colorama.Style

UNDO_BUFFER_LENGTH = 20

type_model = re.compile(r'([\_A-Z]*)([0-9]*)')
range_model = re.compile(r'([\_A-Z]*)([0-9]*)\[([\-0-9]*)-([\-0-9]*)\]')

# ID for the file viewed
CURRENTID = 0


# Returns a new id
def GetNewId():
    global CURRENTID  # pylint: disable=global-statement
    CURRENTID += 1
    return CURRENTID


class UndoBuffer(object):
    """
    Class implementing a buffer of changes made on the current editing Object Dictionary
    """

    def __init__(self, currentstate, issaved=False):
        """
        Constructor initialising buffer
        """
        self.Buffer = []
        self.CurrentIndex = -1
        self.MinIndex = -1
        self.MaxIndex = -1
        # if current state is defined
        if currentstate:
            self.CurrentIndex = 0
            self.MinIndex = 0
            self.MaxIndex = 0
        # Initialising buffer with currentstate at the first place
        for i in range(UNDO_BUFFER_LENGTH):
            self.Buffer.append(currentstate if not i else None)
        # Initialising index of state saved
        if issaved:
            self.LastSave = 0
        else:
            self.LastSave = -1

    def Buffering(self, currentstate):
        """
        Add a new state in buffer
        """
        self.CurrentIndex = (self.CurrentIndex + 1) % UNDO_BUFFER_LENGTH
        self.Buffer[self.CurrentIndex] = currentstate
        # Actualising buffer limits
        self.MaxIndex = self.CurrentIndex
        if self.MinIndex == self.CurrentIndex:
            # If the removed state was the state saved, there is no state saved in the buffer
            if self.LastSave == self.MinIndex:
                self.LastSave = -1
            self.MinIndex = (self.MinIndex + 1) % UNDO_BUFFER_LENGTH
        self.MinIndex = max(self.MinIndex, 0)

    def Current(self):
        """
        Return current state of buffer
        """
        return self.Buffer[self.CurrentIndex]

    def Previous(self):
        """
        Change current state to previous in buffer and return new current state
        """
        if self.CurrentIndex != self.MinIndex:
            self.CurrentIndex = (self.CurrentIndex - 1) % UNDO_BUFFER_LENGTH
            return self.Buffer[self.CurrentIndex]
        return None

    def Next(self):
        """
        Change current state to next in buffer and return new current state
        """
        if self.CurrentIndex != self.MaxIndex:
            self.CurrentIndex = (self.CurrentIndex + 1) % UNDO_BUFFER_LENGTH
            return self.Buffer[self.CurrentIndex]
        return None

    def IsFirst(self):
        """
        Return True if current state is the first in buffer
        """
        return self.CurrentIndex == self.MinIndex

    def IsLast(self):
        """
        Return True if current state is the last in buffer
        """
        return self.CurrentIndex == self.MaxIndex

    def CurrentSaved(self):
        """
        Save current state
        """
        self.LastSave = self.CurrentIndex

    def IsCurrentSaved(self):
        """
        Return True if current state is saved
        """
        return self.LastSave == self.CurrentIndex


class NodeManager(object):
    """
    Class which control the operations made on the node and answer to view requests
    """

    def __init__(self):
        """
        Constructor
        """
        self.LastNewIndex = 0
        self.FilePaths = {}
        self.FileNames = {}
        self.NodeIndex = None
        self.CurrentNode = None
        self.UndoBuffers = {}

    # --------------------------------------------------------------------------
    #                         Type and Map Variable Lists
    # --------------------------------------------------------------------------

    def GetCurrentTypeList(self):
        """
        Return the list of types defined for the current node
        """
        if self.CurrentNode:
            return self.CurrentNode.GetTypeList()
        return ""

    def GetCurrentMapList(self):
        """
        Return the list of variables that can be mapped for the current node
        """
        if self.CurrentNode:
            return self.CurrentNode.GetMapList()
        return ""

    # --------------------------------------------------------------------------
    #                        Create Load and Save Functions
    # --------------------------------------------------------------------------

    def CreateNewNode(self, name, id, type, description, profile, filepath, nmt, options):  # pylint: disable=redefined-builtin, invalid-name
        """
        Create a new node and add a new buffer for storing it
        """
        # Create a new node
        node = Node()
        # Load profile given
        if profile != "None":
            # Import profile
            mapping, menuentries = ImportProfile(filepath)
            node.ProfileName = profile
            node.Profile = mapping
            node.SpecificMenu = menuentries
        else:
            # Default profile
            node.ProfileName = "None"
            node.Profile = {}
            node.SpecificMenu = []
        # Initialising node
        self.CurrentNode = node
        self.CurrentNode.Name = name
        self.CurrentNode.ID = id
        self.CurrentNode.Type = type
        self.CurrentNode.Description = description
        addindexlist = self.GetMandatoryIndexes()
        addsubindexlist = []
        if nmt == "NodeGuarding":
            addindexlist.extend([0x100C, 0x100D])
        elif nmt == "Heartbeat":
            addindexlist.append(0x1017)
        for option in options:
            if option == "DS302":
                # Import profile
                mapping, menuentries = ImportProfile("DS-302")
                self.CurrentNode.DS302 = mapping
                self.CurrentNode.SpecificMenu.extend(menuentries)
            elif option == "GenSYNC":
                addindexlist.extend([0x1005, 0x1006])
            elif option == "Emergency":
                addindexlist.append(0x1014)
            elif option == "SaveConfig":
                addindexlist.extend([0x1010, 0x1011, 0x1020])
            elif option == "StoreEDS":
                addindexlist.extend([0x1021, 0x1022])
        if type == "slave":
            # add default SDO server
            addindexlist.append(0x1200)
            # add default 4 receive and 4 transmit PDO
            for comm, mapping in [(0x1400, 0x1600), (0x1800, 0x1A00)]:
                firstparamindex = self.GetLineFromIndex(comm)
                firstmappingindex = self.GetLineFromIndex(mapping)
                addindexlist.extend(list(range(firstparamindex, firstparamindex + 4)))
                for idx in range(firstmappingindex, firstmappingindex + 4):
                    addindexlist.append(idx)
                    addsubindexlist.append((idx, 8))
        # Add a new buffer
        index = self.AddNodeBuffer(self.CurrentNode.Copy(), False)
        self.SetCurrentFilePath(None)
        # Add Mandatory indexes
        self.ManageEntriesOfCurrent(addindexlist, [])
        for idx, num in addsubindexlist:
            self.AddSubentriesToCurrent(idx, num)
        return index

    def OpenFileInCurrent(self, filepath, load=True):
        """
        Open a file and store it in a new buffer
        """
        node = Node.LoadFile(filepath)

        self.CurrentNode = node
        self.CurrentNode.ID = 0

        index = self.AddNodeBuffer(self.CurrentNode.Copy(), load)
        self.SetCurrentFilePath(filepath if load else None)
        return index

    def SaveCurrentInFile(self, filepath=None, filetype='', **kwargs):
        """
        Save current node in a file
        """
        # if no filepath given, verify if current node has a filepath defined
        if not filepath:
            filepath = self.GetCurrentFilePath()
            if not filepath:
                return False

        node = self.CurrentNode
        if not node:
            return False

        # Save node in file
        ext = os.path.splitext(filepath.lower())[1].lstrip('.')
        if filetype:
            ext = filetype.lower()

        # Save the data
        node.DumpFile(filepath, filetype=ext, **kwargs)

        # Update saved state in buffer
        if ext not in ('c', 'eds'):
            self.UndoBuffers[self.NodeIndex].CurrentSaved()
        return True

    def CloseCurrent(self, ignore=False):
        """
        Close current state
        """
        # Verify if it's not forced that the current node is saved before closing it
        if self.NodeIndex in self.UndoBuffers and (self.UndoBuffers[self.NodeIndex].IsCurrentSaved() or ignore):
            self.RemoveNodeBuffer(self.NodeIndex)
            if len(self.UndoBuffers) > 0:
                previousindexes = [idx for idx in self.UndoBuffers if idx < self.NodeIndex]
                nextindexes = [idx for idx in self.UndoBuffers if idx > self.NodeIndex]
                if len(previousindexes) > 0:
                    previousindexes.sort()
                    self.NodeIndex = previousindexes[-1]
                elif len(nextindexes) > 0:
                    nextindexes.sort()
                    self.NodeIndex = nextindexes[0]
                else:
                    self.NodeIndex = None
            else:
                self.NodeIndex = None
            return True
        return False

    # --------------------------------------------------------------------------
    #                        Add Entries to Current Functions
    # --------------------------------------------------------------------------

    def AddSubentriesToCurrent(self, index, number, node=None):
        """
        Add the specified number of subentry for the given entry. Verify that total
        number of subentry (except 0) doesn't exceed nbmax defined
        """
        disable_buffer = node is not None
        if node is None:
            node = self.CurrentNode
        assert node  # For mypy
        # Informations about entry
        length = node.GetEntry(index, 0)
        infos = node.GetEntryInfos(index)
        subentry_infos = node.GetSubentryInfos(index, 1)
        # Get default value for subindex
        if "default" in subentry_infos:
            default = subentry_infos["default"]
        else:
            default = self.GetTypeDefaultValue(subentry_infos["type"])
        # First case entry is array
        if infos["struct"] & OD.IdenticalSubindexes:
            for i in range(1, min(number, subentry_infos["nbmax"] - length) + 1):
                node.AddEntry(index, length + i, default)
            if not disable_buffer:
                self.BufferCurrentNode()
            return
        # Second case entry is record (and array), only possible for manufacturer specific
        if infos["struct"] & OD.MultipleSubindexes and 0x2000 <= index <= 0x5FFF:
            values = {"name": "Undefined", "type": 5, "access": "rw", "pdo": True}
            for i in range(1, min(number, 0xFE - length) + 1):
                node.AddMappingEntry(index, length + i, values=values.copy())
                node.AddEntry(index, length + i, 0)
            if not disable_buffer:
                self.BufferCurrentNode()

    def RemoveSubentriesFromCurrent(self, index, number):
        """
        Remove the specified number of subentry for the given entry. Verify that total
        number of subentry (except 0) isn't less than 1
        """
        # Informations about entry
        infos = self.GetEntryInfos(index)
        length = self.CurrentNode.GetEntry(index, 0)
        if "nbmin" in infos:
            nbmin = infos["nbmin"]
        else:
            nbmin = 1
        # Entry is an array, or is an array/record of manufacturer specific
        if infos["struct"] & OD.IdenticalSubindexes or 0x2000 <= index <= 0x5FFF and infos["struct"] & OD.MultipleSubindexes:
            for i in range(min(number, length - nbmin)):
                self.RemoveCurrentVariable(index, length - i)
            self.BufferCurrentNode()

    def AddSDOServerToCurrent(self):
        """
        Add a SDO Server to current node
        """
        # An SDO Server is already defined at index 0x1200
        if self.CurrentNode.IsEntry(0x1200):
            indexlist = [self.GetLineFromIndex(0x1201)]
            if None not in indexlist:
                self.ManageEntriesOfCurrent(indexlist, [])
        # Add an SDO Server at index 0x1200
        else:
            self.ManageEntriesOfCurrent([0x1200], [])

    def AddSDOClientToCurrent(self):
        """
        Add a SDO Server to current node
        """
        indexlist = [self.GetLineFromIndex(0x1280)]
        if None not in indexlist:
            self.ManageEntriesOfCurrent(indexlist, [])

    def AddPDOTransmitToCurrent(self):
        """
        Add a Transmit PDO to current node
        """
        indexlist = [self.GetLineFromIndex(0x1800), self.GetLineFromIndex(0x1A00)]
        if None not in indexlist:
            self.ManageEntriesOfCurrent(indexlist, [])

    def AddPDOReceiveToCurrent(self):
        """
        Add a Receive PDO to current node
        """
        indexlist = [self.GetLineFromIndex(0x1400), self.GetLineFromIndex(0x1600)]
        if None not in indexlist:
            self.ManageEntriesOfCurrent(indexlist, [])

    def AddSpecificEntryToCurrent(self, menuitem):
        """
        Add a list of entries defined in profile for menu item selected to current node
        """
        indexlist = []
        for menu, indexes in self.CurrentNode.SpecificMenu:
            if menuitem == menu:
                indexlist.extend(
                    self.GetLineFromIndex(index)
                    for index in indexes
                )
        if None not in indexlist:
            self.ManageEntriesOfCurrent(indexlist, [])

    def GetLineFromIndex(self, base_index):
        """
        Search the first index available for a pluri entry from base_index
        """
        found = False
        index = base_index
        infos = self.GetEntryInfos(base_index)
        while index < base_index + infos["incr"] * infos["nbmax"] and not found:
            if not self.CurrentNode.IsEntry(index):
                found = True
            else:
                index += infos["incr"]
        if found:
            return index
        return None

    def ManageEntriesOfCurrent(self, addinglist, removinglist, node=None):
        """
        Add entries specified in addinglist and remove entries specified in removinglist
        """
        disable_buffer = node is not None
        if node is None:
            node = self.CurrentNode
        # Add all the entries in addinglist
        for index in addinglist:
            infos = self.GetEntryInfos(index)
            if infos["struct"] & OD.MultipleSubindexes:
                # First case entry is an array
                if infos["struct"] & OD.IdenticalSubindexes:
                    subentry_infos = self.GetSubentryInfos(index, 1)
                    if "default" in subentry_infos:
                        default = subentry_infos["default"]
                    else:
                        default = self.GetTypeDefaultValue(subentry_infos["type"])
                    node.AddEntry(index, value=[])
                    if "nbmin" in subentry_infos:
                        for i in range(subentry_infos["nbmin"]):
                            node.AddEntry(index, i + 1, default)
                    else:
                        node.AddEntry(index, 1, default)
                # Second case entry is a record
                else:
                    i = 1
                    subentry_infos = self.GetSubentryInfos(index, i)
                    while subentry_infos:
                        if "default" in subentry_infos:
                            default = subentry_infos["default"]
                        else:
                            default = self.GetTypeDefaultValue(subentry_infos["type"])
                        node.AddEntry(index, i, default)
                        i += 1
                        subentry_infos = self.GetSubentryInfos(index, i)
            # Third case entry is a var
            else:
                subentry_infos = self.GetSubentryInfos(index, 0)
                if "default" in subentry_infos:
                    default = subentry_infos["default"]
                else:
                    default = self.GetTypeDefaultValue(subentry_infos["type"])
                node.AddEntry(index, 0, default)
        # Remove all the entries in removinglist
        for index in removinglist:
            self.RemoveCurrentVariable(index)
        if not disable_buffer:
            self.BufferCurrentNode()

    def SetCurrentEntryToDefault(self, index, subindex, node=None):
        """
        Reset an subentry from current node to its default value
        """
        disable_buffer = node is not None
        if node is None:
            node = self.CurrentNode
        if node.IsEntry(index, subindex):
            subentry_infos = self.GetSubentryInfos(index, subindex)
            if "default" in subentry_infos:
                default = subentry_infos["default"]
            else:
                default = self.GetTypeDefaultValue(subentry_infos["type"])
            node.SetEntry(index, subindex, default)
            if not disable_buffer:
                self.BufferCurrentNode()

    def RemoveCurrentVariable(self, index, subindex=None):
        """
        Remove an entry from current node. Analize the index to perform the correct
        method
        """
        assert self.CurrentNode  # For mypy
        mappings = self.CurrentNode.GetMappings()
        if index < 0x1000 and subindex is None:
            type_ = self.CurrentNode.GetEntry(index, 1)
            for i in mappings[-1]:
                for value in mappings[-1][i]["values"]:
                    if value["type"] == index:
                        value["type"] = type_
            self.CurrentNode.RemoveMappingEntry(index)
            self.CurrentNode.RemoveEntry(index)
        elif index == 0x1200 and subindex is None:
            self.CurrentNode.RemoveEntry(0x1200)
        elif 0x1201 <= index <= 0x127F and subindex is None:
            self.CurrentNode.RemoveLine(index, 0x127F)
        elif 0x1280 <= index <= 0x12FF and subindex is None:
            self.CurrentNode.RemoveLine(index, 0x12FF)
        elif 0x1400 <= index <= 0x15FF or 0x1600 <= index <= 0x17FF and subindex is None:
            if 0x1600 <= index <= 0x17FF and subindex is None:
                index -= 0x200
            self.CurrentNode.RemoveLine(index, 0x15FF)
            self.CurrentNode.RemoveLine(index + 0x200, 0x17FF)
        elif 0x1800 <= index <= 0x19FF or 0x1A00 <= index <= 0x1BFF and subindex is None:
            if 0x1A00 <= index <= 0x1BFF:
                index -= 0x200
            self.CurrentNode.RemoveLine(index, 0x19FF)
            self.CurrentNode.RemoveLine(index + 0x200, 0x1BFF)
        else:
            found = False
            for _, list_ in self.CurrentNode.SpecificMenu:
                for i in list_:
                    iinfos = self.GetEntryInfos(i)
                    indexes = [i + incr * iinfos["incr"] for incr in range(iinfos["nbmax"])]
                    if index in indexes:
                        found = True
                        diff = index - i
                        for j in list_:
                            jinfos = self.GetEntryInfos(j)
                            self.CurrentNode.RemoveLine(j + diff, j + jinfos["incr"] * jinfos["nbmax"], jinfos["incr"])
            self.CurrentNode.RemoveMapVariable(index, subindex)
            if not found:
                infos = self.GetEntryInfos(index)
                if not infos["need"]:
                    self.CurrentNode.RemoveEntry(index, subindex)
            if index in mappings[-1]:
                self.CurrentNode.RemoveMappingEntry(index, subindex)

    def AddMapVariableToCurrent(self, index, name, struct, number, node=None):
        if 0x2000 <= index <= 0x5FFF:
            disable_buffer = node is not None
            if node is None:
                node = self.CurrentNode
            assert node  # For mypy
            if node.IsEntry(index):
                raise ValueError("Index 0x%04X already defined!" % index)
            node.AddMappingEntry(index, name=name, struct=struct)
            if struct == OD.VAR:
                values = {"name": name, "type": 0x05, "access": "rw", "pdo": True}
                node.AddMappingEntry(index, 0, values=values)
                node.AddEntry(index, 0, 0)
            else:
                values = {"name": "Number of Entries", "type": 0x05, "access": "ro", "pdo": False}
                node.AddMappingEntry(index, 0, values=values)
                if struct == OD.ARRAY:
                    values = {"name": name + " %d[(sub)]", "type": 0x05, "access": "rw", "pdo": True, "nbmax": 0xFE}
                    node.AddMappingEntry(index, 1, values=values)
                    for i in range(number):
                        node.AddEntry(index, i + 1, 0)
                else:
                    for i in range(number):
                        values = {"name": "Undefined", "type": 0x05, "access": "rw", "pdo": True}
                        node.AddMappingEntry(index, i + 1, values=values)
                        node.AddEntry(index, i + 1, 0)
            if not disable_buffer:
                self.BufferCurrentNode()
            return
        raise ValueError("Index 0x%04X isn't a valid index for Map Variable!" % index)

    def AddUserTypeToCurrent(self, type_, min_, max_, length):
        assert self.CurrentNode  # For mypy
        index = 0xA0
        while index < 0x100 and self.CurrentNode.IsEntry(index):
            index += 1
        if index >= 0x100:
            raise ValueError("Too many User Types have already been defined!")
        customisabletypes = self.GetCustomisableTypes()
        name, valuetype = customisabletypes[type_]
        size = self.GetEntryInfos(type_)["size"]
        default = self.GetTypeDefaultValue(type_)
        if valuetype == 0:
            self.CurrentNode.AddMappingEntry(index, name="%s[%d-%d]" % (name, min_, max_), struct=OD.RECORD, size=size, default=default)
            self.CurrentNode.AddMappingEntry(index, 0, values={"name": "Number of Entries", "type": 0x05, "access": "ro", "pdo": False})
            self.CurrentNode.AddMappingEntry(index, 1, values={"name": "Type", "type": 0x05, "access": "ro", "pdo": False})
            self.CurrentNode.AddMappingEntry(index, 2, values={"name": "Minimum Value", "type": type_, "access": "ro", "pdo": False})
            self.CurrentNode.AddMappingEntry(index, 3, values={"name": "Maximum Value", "type": type_, "access": "ro", "pdo": False})
            self.CurrentNode.AddEntry(index, 1, type_)
            self.CurrentNode.AddEntry(index, 2, min_)
            self.CurrentNode.AddEntry(index, 3, max_)
        elif valuetype == 1:
            self.CurrentNode.AddMappingEntry(index, name="%s%d" % (name, length), struct=OD.RECORD, size=length * size, default=default)
            self.CurrentNode.AddMappingEntry(index, 0, values={"name": "Number of Entries", "type": 0x05, "access": "ro", "pdo": False})
            self.CurrentNode.AddMappingEntry(index, 1, values={"name": "Type", "type": 0x05, "access": "ro", "pdo": False})
            self.CurrentNode.AddMappingEntry(index, 2, values={"name": "Length", "type": 0x05, "access": "ro", "pdo": False})
            self.CurrentNode.AddEntry(index, 1, type_)
            self.CurrentNode.AddEntry(index, 2, length)
        self.BufferCurrentNode()

    # --------------------------------------------------------------------------
    #                      Modify Entry and Mapping Functions
    # --------------------------------------------------------------------------

    def SetCurrentEntryCallbacks(self, index, value):
        if self.CurrentNode and self.CurrentNode.IsEntry(index):
            entry_infos = self.GetEntryInfos(index)
            if "callback" not in entry_infos:
                self.CurrentNode.SetParamsEntry(index, None, callback=value)
                self.BufferCurrentNode()

    def SetCurrentEntry(self, index, subindex, value, name, editor, node=None):
        disable_buffer = node is not None
        if node is None:
            node = self.CurrentNode
        if node and node.IsEntry(index):
            if name == "value":
                if editor == "map":
                    value = node.GetMapValue(value)
                    if value is not None:
                        node.SetEntry(index, subindex, value)
                elif editor == "bool":
                    value = value == "True"
                    node.SetEntry(index, subindex, value)
                elif editor == "time":
                    node.SetEntry(index, subindex, value)
                elif editor == "number":
                    # Might fail with ValueError if number is malformed
                    node.SetEntry(index, subindex, int(value))
                elif editor == "float":
                    # Might fail with ValueError if number is malformed
                    node.SetEntry(index, subindex, float(value))
                elif editor == "domain":
                    # Might fail with binascii.Error if hex is malformed
                    if len(value) % 2 != 0:
                        value = "0" + value
                    value = codecs.decode(value, 'hex_codec')
                    node.SetEntry(index, subindex, value)
                elif editor == "dcf":
                    node.SetEntry(index, subindex, value)
                else:
                    subentry_infos = self.GetSubentryInfos(index, subindex)
                    type_ = subentry_infos["type"]
                    dic = dict(maps.CUSTOMISABLE_TYPES)
                    if type_ not in dic:
                        type_ = node.GetEntry(type_)[1]
                    if dic[type_] == 0:
                        # Might fail if number is malformed
                        if value.startswith("$NODEID"):
                            value = '"%s"' % value
                        elif value.startswith("0x"):
                            value = int(value, 16)
                        else:
                            value = int(value)
                        node.SetEntry(index, subindex, value)
                    else:
                        node.SetEntry(index, subindex, value)
            elif name in ["comment", "save", "buffer_size"]:
                if editor == "option":
                    value = value == "Yes"
                if name == "save":
                    node.SetParamsEntry(index, subindex, save=value)
                elif name == "comment":
                    node.SetParamsEntry(index, subindex, comment=value)
                elif name == "buffer_size":
                    # Might fail with ValueError if number is malformed
                    value = int(value)
                    if value <= 0:
                        raise ValueError("Number must be positive")
                    node.SetParamsEntry(index, subindex, buffer_size=value)
            else:
                if editor == "type":
                    value = self.GetTypeIndex(value)
                    size = self.GetEntryInfos(value)["size"]
                    node.UpdateMapVariable(index, subindex, size)
                elif editor in ["access", "raccess"]:
                    dic = {
                        access: abbrev
                        for abbrev, access in maps.ACCESS_TYPE.items()
                    }
                    value = dic[value]
                    if editor == "raccess" and not node.IsMappingEntry(index):
                        entry_infos = self.GetEntryInfos(index)
                        subindex0_infos = self.GetSubentryInfos(index, 0, False).copy()
                        subindex1_infos = self.GetSubentryInfos(index, 1, False).copy()
                        node.AddMappingEntry(index, name=entry_infos["name"], struct=OD.ARRAY)
                        node.AddMappingEntry(index, 0, values=subindex0_infos)
                        node.AddMappingEntry(index, 1, values=subindex1_infos)
                node.SetMappingEntry(index, subindex, values={name: value})
            if not disable_buffer:
                self.BufferCurrentNode()

    def SetCurrentEntryName(self, index, name):
        self.CurrentNode.SetMappingEntry(index, name=name)
        self.BufferCurrentNode()

    def SetCurrentUserType(self, index, type_, min_, max_, length):
        assert self.CurrentNode  # For mypy
        customisabletypes = self.GetCustomisableTypes()
        _, valuetype = self.GetCustomisedTypeValues(index)
        name, new_valuetype = customisabletypes[type_]
        size = self.GetEntryInfos(type_)["size"]
        default = self.GetTypeDefaultValue(type_)
        if new_valuetype == 0:
            self.CurrentNode.SetMappingEntry(index, name="%s[%d-%d]" % (name, min_, max_), struct=OD.RECORD, size=size, default=default)
            if valuetype == 1:
                self.CurrentNode.SetMappingEntry(index, 2, values={"name": "Minimum Value", "type": type_, "access": "ro", "pdo": False})
                self.CurrentNode.AddMappingEntry(index, 3, values={"name": "Maximum Value", "type": type_, "access": "ro", "pdo": False})
            self.CurrentNode.SetEntry(index, 1, type_)
            self.CurrentNode.SetEntry(index, 2, min_)
            if valuetype == 1:
                self.CurrentNode.AddEntry(index, 3, max_)
            else:
                self.CurrentNode.SetEntry(index, 3, max_)
        elif new_valuetype == 1:
            self.CurrentNode.SetMappingEntry(index, name="%s%d" % (name, length), struct=OD.RECORD, size=size, default=default)
            if valuetype == 0:
                self.CurrentNode.SetMappingEntry(index, 2, values={"name": "Length", "type": 0x02, "access": "ro", "pdo": False})
                self.CurrentNode.RemoveMappingEntry(index, 3)
            self.CurrentNode.SetEntry(index, 1, type_)
            self.CurrentNode.SetEntry(index, 2, length)
            if valuetype == 0:
                self.CurrentNode.RemoveEntry(index, 3)
        self.BufferCurrentNode()

    # --------------------------------------------------------------------------
    #                      Current Buffering Management Functions
    # --------------------------------------------------------------------------

    def BufferCurrentNode(self):
        self.UndoBuffers[self.NodeIndex].Buffering(self.CurrentNode.Copy())

    def CurrentIsSaved(self):
        return self.UndoBuffers[self.NodeIndex].IsCurrentSaved()

    def OneFileHasChanged(self):
        return any(
            not buffer
            for buffer in self.UndoBuffers.values()
        )

    def GetBufferNumber(self):
        return len(self.UndoBuffers)

    def GetBufferIndexes(self):
        return list(self.UndoBuffers)

    def LoadCurrentPrevious(self):
        self.CurrentNode = self.UndoBuffers[self.NodeIndex].Previous().Copy()

    def LoadCurrentNext(self):
        self.CurrentNode = self.UndoBuffers[self.NodeIndex].Next().Copy()

    def AddNodeBuffer(self, currentstate=None, issaved=False):
        self.NodeIndex = GetNewId()
        self.UndoBuffers[self.NodeIndex] = UndoBuffer(currentstate, issaved)
        self.FilePaths[self.NodeIndex] = ""
        self.FileNames[self.NodeIndex] = ""
        return self.NodeIndex

    def ChangeCurrentNode(self, index):
        if index in self.UndoBuffers:
            self.NodeIndex = index
            self.CurrentNode = self.UndoBuffers[self.NodeIndex].Current().Copy()

    def RemoveNodeBuffer(self, index):
        self.UndoBuffers.pop(index)
        self.FilePaths.pop(index)
        self.FileNames.pop(index)

    def GetCurrentFilename(self):
        return self.GetFilename(self.NodeIndex)

    def GetAllFilenames(self):
        return [
            self.GetFilename(idx)
            for idx in sorted(self.UndoBuffers)
        ]

    def GetFilename(self, index):
        if self.UndoBuffers[index].IsCurrentSaved():
            return self.FileNames[index]
        return "~%s~" % self.FileNames[index]

    def SetCurrentFilePath(self, filepath):
        self.FilePaths[self.NodeIndex] = filepath
        if filepath:
            self.FileNames[self.NodeIndex] = os.path.splitext(os.path.basename(filepath))[0]
        else:
            self.LastNewIndex += 1
            self.FileNames[self.NodeIndex] = "Unnamed%d" % self.LastNewIndex

    def GetCurrentFilePath(self):
        if len(self.FilePaths) > 0:
            return self.FilePaths[self.NodeIndex]
        return None

    def GetCurrentBufferState(self):
        first = self.UndoBuffers[self.NodeIndex].IsFirst()
        last = self.UndoBuffers[self.NodeIndex].IsLast()
        return not first, not last

    # --------------------------------------------------------------------------
    #                         Profiles Management Functions
    # --------------------------------------------------------------------------

    def GetCurrentCommunicationLists(self):
        list_ = []
        for index in MAPPING_DICTIONARY:
            if 0x1000 <= index < 0x1200:
                list_.append(index)
        return self.GetProfileLists(MAPPING_DICTIONARY, list_)

    def GetCurrentDS302Lists(self):
        return self.GetSpecificProfileLists(self.CurrentNode.DS302)

    def GetCurrentProfileLists(self):
        return self.GetSpecificProfileLists(self.CurrentNode.Profile)

    def GetSpecificProfileLists(self, mappingdictionary):
        validlist = []
        exclusionlist = []
        for _, list_ in self.CurrentNode.SpecificMenu:
            exclusionlist.extend(list_)
        for index in mappingdictionary:
            if index not in exclusionlist:
                validlist.append(index)
        return self.GetProfileLists(mappingdictionary, validlist)

    def GetProfileLists(self, mappingdictionary, list_):
        dictionary = {}
        current = []
        for index in list_:
            dictionary[index] = (mappingdictionary[index]["name"], mappingdictionary[index]["need"])
            if self.CurrentNode.IsEntry(index):
                current.append(index)
        return dictionary, current

    def GetCurrentNextMapIndex(self):
        if self.CurrentNode:
            index = 0x2000
            while self.CurrentNode.IsEntry(index) and index < 0x5FFF:
                index += 1
            if index < 0x6000:
                return index
        return None

    def CurrentDS302Defined(self):
        if self.CurrentNode:
            return len(self.CurrentNode.DS302) > 0
        return False

    def GetUnusedParameters(self):
        node = self.CurrentNode
        if not node:
            raise ValueError("No node loaded")
        return node.GetUnusedParameters()

    def RemoveParams(self, remove):
        node = self.CurrentNode
        if not node:
            raise ValueError("No node loaded")

        for index in remove:
            node.RemoveIndex(index)


    # --------------------------------------------------------------------------
    #                         Node State and Values Functions
    # --------------------------------------------------------------------------

    def GetCurrentNodeName(self):
        if self.CurrentNode:
            return self.CurrentNode.Name
        return ""

    def GetCurrentNodeID(self, node=None):  # pylint: disable=unused-argument
        if self.CurrentNode:
            return self.CurrentNode.ID
        return None

    def GetCurrentNodeInfos(self):
        name = self.CurrentNode.Name
        id_ = self.CurrentNode.ID
        type_ = self.CurrentNode.Type
        description = self.CurrentNode.Description or ""
        return name, id_, type_, description

    def SetCurrentNodeInfos(self, name, id_, type_, description):
        self.CurrentNode.Name = name
        self.CurrentNode.ID = id_
        self.CurrentNode.Type = type_
        self.CurrentNode.Description = description
        self.BufferCurrentNode()

    def GetCurrentNodeDefaultStringSize(self):
        if self.CurrentNode:
            return self.CurrentNode.DefaultStringSize
        return Node.DefaultStringSize

    def SetCurrentNodeDefaultStringSize(self, size):
        if self.CurrentNode:
            self.CurrentNode.DefaultStringSize = size
        else:
            Node.DefaultStringSize = size

    def GetCurrentProfileName(self):
        if self.CurrentNode:
            return self.CurrentNode.ProfileName
        return ""

    def IsCurrentEntry(self, index):
        if self.CurrentNode:
            return self.CurrentNode.IsEntry(index)
        return False

    def GetCurrentValidIndexes(self, min_, max_):
        return [
            (self.GetEntryName(index), index)
            for index in self.CurrentNode.GetIndexes()
            if min_ <= index <= max_
        ]

    def GetCurrentValidChoices(self, min_, max_):
        validchoices = []
        exclusionlist = []
        for menu, indexes in self.CurrentNode.SpecificMenu:
            exclusionlist.extend(indexes)
            good = True
            for index in indexes:
                good &= min_ <= index <= max_
            if good:
                validchoices.append((menu, None))
        list_ = [index for index in MAPPING_DICTIONARY if index >= 0x1000]
        profiles = self.CurrentNode.GetMappings(False)
        for profile in profiles:
            list_.extend(list(profile))
        for index in sorted(list_):
            if min_ <= index <= max_ and not self.CurrentNode.IsEntry(index) and index not in exclusionlist:
                validchoices.append((self.GetEntryName(index), index))
        return validchoices

    def HasCurrentEntryCallbacks(self, index):
        if self.CurrentNode:
            return self.CurrentNode.HasEntryCallbacks(index)
        return False

    def GetCurrentEntryValues(self, index):
        if self.CurrentNode:
            return self.GetNodeEntryValues(self.CurrentNode, index)
        return None

    def GetNodeEntryValues(self, node, index):
        if node and node.IsEntry(index):
            entry_infos = node.GetEntryInfos(index)
            data = []
            editors = []
            values = node.GetEntry(index, compute=False)
            params = node.GetParamsEntry(index)
            if isinstance(values, list):
                for i, value in enumerate(values):
                    data.append({"value": value})
                    data[-1].update(params[i])
            else:
                data.append({"value": values})
                data[-1].update(params)
            for i, dic in enumerate(data):
                dic["comment"] = dic["comment"] or ""
                dic["buffer_size"] = dic["buffer_size"] or ""
                infos = node.GetSubentryInfos(index, i)
                if infos["name"] == "Number of Entries":
                    dic["buffer_size"] = ""
                dic["subindex"] = "0x%02X" % i
                dic["name"] = infos["name"]
                dic["type"] = node.GetTypeName(infos["type"])
                if dic["type"] is None:
                    dic["type"] = "Unknown"
                    dic["buffer_size"] = ""
                dic["access"] = maps.ACCESS_TYPE[infos["access"]]
                dic["save"] = maps.OPTION_TYPE[dic["save"]]
                editor = {
                    "subindex": None, "name": None,
                    "type": None, "value": None,
                    "access": None, "save": "option",
                    "callback": "option", "comment": "string",
                    "buffer_size": "number",
                }
                if isinstance(values, list) and i == 0:
                    if 0x1600 <= index <= 0x17FF or 0x1A00 <= index <= 0x1C00:
                        editor["access"] = "raccess"
                else:
                    if infos["user_defined"]:
                        if entry_infos["struct"] & OD.IdenticalSubindexes:
                            if i == 1:
                                editor["type"] = "type"
                                editor["access"] = "access"
                        else:
                            if entry_infos["struct"] & OD.MultipleSubindexes:
                                editor["name"] = "string"
                            editor["type"] = "type"
                            editor["access"] = "access"
                    if index < 0x260:
                        if i == 1:
                            dic["value"] = node.GetTypeName(dic["value"])
                    elif 0x1600 <= index <= 0x17FF or 0x1A00 <= index <= 0x1C00:
                        editor["value"] = "map"
                        dic["value"] = node.GetMapName(dic["value"])
                    else:
                        if dic["type"].startswith("VISIBLE_STRING") or dic["type"].startswith("OCTET_STRING"):
                            editor["value"] = "string"
                        elif dic["type"] in ["TIME_OF_DAY", "TIME_DIFFERENCE"]:
                            editor["value"] = "time"
                        elif dic["type"] == "DOMAIN":
                            if index == 0x1F22:
                                editor["value"] = "dcf"
                            else:
                                editor["value"] = "domain"
                            dic["value"] = codecs.encode(dic["value"].encode(), 'hex_codec')
                        elif dic["type"] == "BOOLEAN":
                            editor["value"] = "bool"
                            dic["value"] = maps.BOOL_TYPE[dic["value"]]
                            dic["buffer_size"] = ""
                        result = type_model.match(dic["type"])
                        if result:
                            values = result.groups()
                            if values[0] == "UNSIGNED":
                                dic["buffer_size"] = ""
                                try:
                                    fmt = "0x%0" + str(int(values[1]) // 4) + "X"
                                except ValueError as exc:
                                    log.debug("ValueError: '%s': %s" % (values[1], exc))
                                    raise  # FIXME: Originial code swallows exception
<<<<<<< HEAD
=======
                                try:
                                    dic["value"] = fmt % dic["value"]
>>>>>>> dee28601
                                except TypeError as exc:
                                    log.debug("ValueError: '%s': %s" % (dic["value"], exc))
                                    pass # FIXME: dict["value"] can contain $NODEID for PDOs which is not an int i.e. $NODEID+0x200
                                editor["value"] = "string"
                            if values[0] == "INTEGER":
                                editor["value"] = "number"
                                dic["buffer_size"] = ""
                            elif values[0] == "REAL":
                                editor["value"] = "float"
                                dic["buffer_size"] = ""
                            elif values[0] in ["VISIBLE_STRING", "OCTET_STRING"]:
                                editor["length"] = values[0]
                        result = range_model.match(dic["type"])
                        if result:
                            values = result.groups()
                            if values[0] in ["UNSIGNED", "INTEGER", "REAL"]:
                                editor["min"] = values[2]
                                editor["max"] = values[3]
                                dic["buffer_size"] = ""
                editors.append(editor)
            return data, editors
        return None

    def AddToDCF(self, node_id, index, subindex, size, value):
        if self.CurrentNode.IsEntry(0x1F22, node_id):
            dcf_value = self.CurrentNode.GetEntry(0x1F22, node_id)
            if dcf_value:
                nbparams = BE_to_LE(dcf_value[:4])
            else:
                nbparams = 0
            new_value = LE_to_BE(nbparams + 1, 4) + dcf_value[4:]
            new_value += LE_to_BE(index, 2) + LE_to_BE(subindex, 1) + LE_to_BE(size, 4) + LE_to_BE(value, size)
            self.CurrentNode.SetEntry(0x1F22, node_id, new_value)

    # --------------------------------------------------------------------------
    #                         Node Informations Functions
    # --------------------------------------------------------------------------

    def GetCustomisedTypeValues(self, index):
        if self.CurrentNode:
            values = self.CurrentNode.GetEntry(index)
            customisabletypes = self.GetCustomisableTypes()
            return values, customisabletypes[values[1]][1]
        return None, None

    def GetEntryName(self, index, compute=True):
        if self.CurrentNode:
            return self.CurrentNode.GetEntryName(index, compute)
        return Find.EntryName(index, MAPPING_DICTIONARY, compute)

    def GetEntryInfos(self, index, compute=True):
        if self.CurrentNode:
            return self.CurrentNode.GetEntryInfos(index, compute)
        return Find.EntryInfos(index, MAPPING_DICTIONARY, compute)

    def GetSubentryInfos(self, index, subindex, compute=True):
        if self.CurrentNode:
            return self.CurrentNode.GetSubentryInfos(index, subindex, compute)
        result = Find.SubentryInfos(index, subindex, MAPPING_DICTIONARY, compute)
        if result:
            result["user_defined"] = False
        return result

    def GetTypeIndex(self, typename):
        if self.CurrentNode:
            return self.CurrentNode.GetTypeIndex(typename)
        return Find.TypeIndex(typename, MAPPING_DICTIONARY)

    def GetTypeName(self, typeindex):
        if self.CurrentNode:
            return self.CurrentNode.GetTypeName(typeindex)
        return Find.TypeName(typeindex, MAPPING_DICTIONARY)

    def GetTypeDefaultValue(self, typeindex):
        if self.CurrentNode:
            return self.CurrentNode.GetTypeDefaultValue(typeindex)
        return Find.TypeDefaultValue(typeindex, MAPPING_DICTIONARY)

    def GetMapVariableList(self, compute=True):
        if self.CurrentNode:
            return self.CurrentNode.GetMapVariableList(compute)
        return []

    def GetMandatoryIndexes(self):
        if self.CurrentNode:
            return self.CurrentNode.GetMandatoryIndexes()
        return Find.MandatoryIndexes(MAPPING_DICTIONARY)

    def GetCustomisableTypes(self):
        return {
            index: [self.GetTypeName(index), valuetype]
            for index, valuetype in maps.CUSTOMISABLE_TYPES
        }

    def GetCurrentSpecificMenu(self):
        if self.CurrentNode:
            return self.CurrentNode.SpecificMenu
        return []<|MERGE_RESOLUTION|>--- conflicted
+++ resolved
@@ -1046,11 +1046,8 @@
                                 except ValueError as exc:
                                     log.debug("ValueError: '%s': %s" % (values[1], exc))
                                     raise  # FIXME: Originial code swallows exception
-<<<<<<< HEAD
-=======
                                 try:
                                     dic["value"] = fmt % dic["value"]
->>>>>>> dee28601
                                 except TypeError as exc:
                                     log.debug("ValueError: '%s': %s" % (dic["value"], exc))
                                     pass # FIXME: dict["value"] can contain $NODEID for PDOs which is not an int i.e. $NODEID+0x200
